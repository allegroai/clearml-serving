--- conflicted
+++ resolved
@@ -1,9 +1,5 @@
-<<<<<<< HEAD
 # works with python 3.8 as well.
-ARG PYTHON_VERSION=3.9
-=======
-FROM python:3.11-bullseye
->>>>>>> 2d3ac1fe
+ARG PYTHON_VERSION=3.11
 
 FROM python:${PYTHON_VERSION}-bullseye
 
